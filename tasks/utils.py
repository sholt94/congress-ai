import os, errno, sys, traceback
import time
import re, htmlentitydefs
from dateutil import tz
import yaml
from pytz import timezone
import datetime, time
from lxml import html
import scrapelib
import pprint
import logging

import smtplib
import email.utils
from email.mime.text import MIMEText
import getpass


# read in an opt-in config file for changing directories and supplying email settings
# returns None if it's not there, and this should always be handled gracefully
path = "config.yml"
if os.path.exists(path):
  config = yaml.load(open(path, 'r'))
else:
  config = None


# scraper should be instantiated at class-load time, so that it can rate limit appropriately
scraper = scrapelib.Scraper(requests_per_minute=120, follow_robots=False, retry_attempts=3)


def format_datetime(obj):
  if isinstance(obj, datetime.datetime):
    return obj.replace(microsecond=0, tzinfo=timezone("US/Eastern")).isoformat()
  elif isinstance(obj, str):
    return obj
  else:
    return None

def EST():
  return tz.gettz("America/New_York")

def in_est(dt):
  return dt.astimezone(EST())

def current_congress(year=None):
  if not year:
    year = datetime.datetime.now().year
  return ((year + 1) / 2) - 894

def split_bill_id(bill_id):
  return re.match("^([a-z]+)(\d+)-(\d+)$", bill_id).groups()

def download(url, destination, force=False, options={}):
  test = options.get('test', False)

<<<<<<< HEAD
  if not force and os.path.exists(cache):
    logging.info("Cached: (%s, %s)" % (cache, url))
    with open(cache, 'r') as f:
=======
  if test:
    cache = test_cache_dir()
  else:
    cache = cache_dir()

  cache_path = os.path.join(cache, destination)

  if not force and os.path.exists(cache_path):
    if not test: log("Cached: (%s, %s)" % (cache, url))
    with open(cache_path, 'r') as f:
>>>>>>> 544afd79
      body = f.read()
  else:
    try:
      logging.info("Downloading: %s" % url)
      response = scraper.urlopen(url)
      body = str(response)
    except scrapelib.HTTPError as e:
      logging.error("Error downloading %s:\n\n%s" % (url, format_exception(e)))
      return None

    # don't allow 0-byte files
    if (not body) or (not body.strip()):
      return None

    # cache content to disk
    write(body, cache_path)

  return unescape(body)

def write(content, destination):
  mkdir_p(os.path.dirname(destination))
  f = open(destination, 'w')
  f.write(content)
  f.close()

# de-dupe a list, taken from:
# http://stackoverflow.com/questions/480214/how-do-you-remove-duplicates-from-a-list-in-python-whilst-preserving-order
def uniq(seq):
    seen = set()
    seen_add = seen.add
    return [ x for x in seq if x not in seen and not seen_add(x)]

import os, errno

# mkdir -p in python, from:
# http://stackoverflow.com/questions/600268/mkdir-p-functionality-in-python
def mkdir_p(path):
  try:
    os.makedirs(path)
  except OSError as exc: # Python >2.5
    if exc.errno == errno.EEXIST:
      pass
    else: 
      raise

def xpath_regex(doc, element, pattern):
  return doc.xpath(
    "//%s[re:match(text(), '%s')]" % (element, pattern), 
    namespaces={"re": "http://exslt.org/regular-expressions"})

# taken from http://effbot.org/zone/re-sub.htm#unescape-html
def unescape(text):

  def remove_unicode_control(str):
    remove_re = re.compile(u'[\x00-\x08\x0B-\x0C\x0E-\x1F\x7F]')
    return remove_re.sub('', str)

  def fixup(m):
    text = m.group(0)
    if text[:2] == "&#":
      # character reference
      try:
        if text[:3] == "&#x":
          return unichr(int(text[3:-1], 16))
        else:
          return unichr(int(text[2:-1]))
      except ValueError:
        pass
    else:
      # named entity
      try:
        text = unichr(htmlentitydefs.name2codepoint[text[1:-1]])
      except KeyError:
        pass
    return text # leave as is

  text = re.sub("&#?\w+;", fixup, text)
  text = remove_unicode_control(text)
  return text

def extract_bills(text, session):
  bill_ids = []
  
  p = re.compile('((S\.|H\.)(\s?J\.|\s?R\.|\s?Con\.| ?)(\s?Res\.)*\s?\d+)', flags=re.IGNORECASE)
  bill_matches = p.findall(text)
  
  if bill_matches:
    for b in bill_matches:
      bill_text = "%s-%s" % (b[0].lower().replace(" ", '').replace('.', '').replace("con", "c"), session)
      if bill_text not in bill_ids:
        bill_ids.append(bill_text)
  
  return bill_ids

# uses config values if present
def cache_dir():
  cache = None

  if config:
    output = config.get('output', None)
    if output:
      cache = output.get('cache', None)

  if not cache:
    cache = "cache"

  return cache

def test_cache_dir():
  return "test/fixtures/cache"

# uses config values if present
def data_dir():
  data = None

  if config:
    output = config.get('output', None)
    if output:
      data = output.get('data', None)

  if not data:
    data = "data"

  return data

# if email settings are supplied, email the text - otherwise, just print it
def admin(body):
  try:
    if isinstance(body, Exception):
      body = format_exception(body)

    logging.error(body) # always print it

    if config:
      details = config.get('email', None)
      if details:
        send_email(body)
    
  except Exception as exception:
    print "Exception logging message to admin, halting as to avoid loop"
    print format_exception(exception)

def format_exception(exception):
  exc_type, exc_value, exc_traceback = sys.exc_info()
  return "\n".join(traceback.format_exception(exc_type, exc_value, exc_traceback))

# this should only be called if the settings are definitely there
def send_email(message):
  settings = config['email']

  # adapted from http://www.doughellmann.com/PyMOTW/smtplib/
  msg = MIMEText(message)
  msg.set_unixfrom('author')
  msg['To'] = email.utils.formataddr(('Recipient', settings['to']))
  msg['From'] = email.utils.formataddr((settings['from_name'], settings['from']))
  msg['Subject'] = "%s - %i" % (settings['subject'], int(time.time()))

  server = smtplib.SMTP(settings['hostname'])
  try:
    server.ehlo()
    if settings['starttls'] and server.has_extn('STARTTLS'):
      server.starttls()
      server.ehlo()

    server.login(settings['user_name'], settings['password'])
    server.sendmail(settings['from'], [settings['to']], msg.as_string())
  finally:
    server.quit()

  logging.info("Sent email to %s" % settings['to'])


thomas_types = {
  'hr': ('HR', 'H.R.'),
  'hres': ('HE', 'H.RES.'),
  'hjres': ('HJ', 'H.J.RES.'),
  'hconres': ('HC', 'H.CON.RES.'),
  's': ('SN', 'S.'),
  'sres': ('SE', 'S.RES.'),
  'sjres': ('SJ', 'S.J.RES.'),
  'sconres': ('SC', 'S.CON.RES.'),
}


# cached committee map to map names to IDs
committee_names = {}

# get the mapping from THOMAS's committee names to THOMAS's committee IDs
# found on the advanced search page. committee_names[congress][name] = ID
# with subcommittee names as the committee name plus a pipe plus the subcommittee
# name.
def fetch_committee_names(congress, options):
  congress = int(congress)
  
  # Parse the THOMAS advanced search pages for the names that THOMAS uses for
  # committees on bill pages, and map those to the IDs for the committees that are
  # listed on the advanced search pages (but aren't shown on bill pages).
  if not options.get('test', False): log("[%d] Fetching committee names..." % congress)
  
  # allow body to be passed in from fixtures
  if options.has_key('body'):
    body = options['body']
  else:
    body = download(
      "http://thomas.loc.gov/home/LegislativeData.php?&n=BSS&c=%d" % congress, 
      "%s/meta/thomas_committee_names.html" % congress,
      options.get('force', False), options)

  for chamber, options in re.findall('>Choose (House|Senate) Committees</option>(.*?)</select>', body, re.I | re.S):
    for name, id in re.findall(r'<option value="(.*?)\{(.*?)}">', options, re.I | re.S):
      id = str(id).upper()
      name = name.strip().replace("  ", " ") # weirdness
      if id.endswith("00"):
        # Map chamber + committee name to its ID, minus the 00 at the end. On bill pages,
        # committees appear as e.g. "House Finance." Except the JCSE.
        if id != "JCSE00":
          name = chamber + " " + name
        
        # Correct for some oddness on THOMAS (but not on Congress.gov): The House Committee
        # on House Administration appears just as "House Administration".
        if name == "House House Administration": name = "House Administration"

        committee_names[name] = id[0:-2]
        
      else:
        # map committee ID + "|" + subcommittee name to the zero-padded subcommittee numeric ID
        committee_names[id[0:-2] + "|" + name] = id[-2:]
        
  # Correct for a limited number of other ways committees appear, owing probably to the
  # committee name being changed mid-way through a Congress.
  if congress == 95:
    committee_names["House Intelligence (Select)"] = committee_names["House Intelligence (Permanent Select)"]
  if congress == 96:
    committee_names["Senate Human Resources"] = "SSHR"
  if congress == 97:
    committee_names["Senate Small Business (Select)"] = committee_names["Senate Small Business"]
  if congress == 98:
    committee_names["Senate Indian Affairs (Select)"] = committee_names["Senate Indian Affairs (Permanent Select)"]
  if congress == 100:
    committee_names["HSPO|Hoc Task Force on Presidential Pay Recommendation"] = committee_names["HSPO|Ad Hoc Task Force on Presidential Pay Recommendation"]
  if congress == 103:
    committee_names["Senate Indian Affairs (Permanent Select)"] = committee_names["Senate Indian Affairs"]
  if congress == 108:
    # This appears to be a mistake, a subcommittee appearing as a full committee. Map it to
    # the full committee for now.
    committee_names["House Antitrust (Full Committee Task Force)"] = committee_names["House Judiciary"]<|MERGE_RESOLUTION|>--- conflicted
+++ resolved
@@ -54,11 +54,6 @@
 def download(url, destination, force=False, options={}):
   test = options.get('test', False)
 
-<<<<<<< HEAD
-  if not force and os.path.exists(cache):
-    logging.info("Cached: (%s, %s)" % (cache, url))
-    with open(cache, 'r') as f:
-=======
   if test:
     cache = test_cache_dir()
   else:
@@ -67,9 +62,8 @@
   cache_path = os.path.join(cache, destination)
 
   if not force and os.path.exists(cache_path):
-    if not test: log("Cached: (%s, %s)" % (cache, url))
+    if not test: logging.info("Cached: (%s, %s)" % (cache, url))
     with open(cache_path, 'r') as f:
->>>>>>> 544afd79
       body = f.read()
   else:
     try:
